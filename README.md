<<<<<<< HEAD
# Password Manager
## Overview
This Password Manager is a web application designed to securely generate passwords using, a mnemonic phrase as master key, nonces for each site/user to be able to update and change passwords still deterministically, and optional encryption/decryption of the local stored data to not having to input each time the private master key.

## Features
Getting Started
https://m.primal.net/OzRc.png
=======
# Password Manager v2: A Secure and Deterministic Approach

## Table of Contents
- [Why Use This Password Manager?](#why-use-this-password-manager)
- [Getting Started](#getting-started)
  - [Access the Web Version](#access-the-web-version)
  - [Set Up Your Mnemonic Key](#set-up-your-mnemonic-key)
  - [Generate a Password](#generate-a-password)
  - [Encrypt Local Data (Optional)](#encrypt-local-data-optional)
  - [Backup Your Seed Phrase](#backup-your-seed-phrase)
  - [Decrypt Stored Data](#decrypt-stored-data)
- [Using It Offline & On Mobile Devices](#using-it-offline--on-mobile-devices)
  - [Offline Usage](#offline-usage)
  - [Mobile Access](#mobile-access)
- [Potential Risks & Considerations](#potential-risks--considerations)
- [Final Thoughts](#final-thoughts)
- [Source Code](#source-code)

## **Introduction**

In today's digital world, managing passwords securely is crucial. Many password managers store your passwords online, posing potential security risks. However, this open-source Password Manager offers a unique approach: it deterministically generates different passwords for different sites and users, ensuring security without storing any passwords online. This means you can use it entirely offline and even on mobile devices without an internet connection.

---

## **Why Use This Password Manager?**

- **No Central Storage:** No passwords are stored on any server, reducing the risk of data breaches.
- **Deterministic Password Generation:** Each password is generated based on user input, meaning you get consistent passwords for the same credentials.
- **Offline Usage:** Works completely without an internet connection.
- **BIP39 Backup & Recovery:** Backing up the master key with a set of words, like on Bitcoin, ensures you never lose access to your credentials.
- **Nonce System for Changes:** Allows password updates while maintaining security and determinism on passwords creation.
- **Encryption for Local Storage:** Optionally encrypts locallly the nonces state and the private key, for convenience.

---

## **Getting Started**

### **Access the Web Version**  
Open the Password Manager here: [Password Manager Web](https://fabricio333.github.io/PasswordManagerWeb/).
   
![Getting Started](https://m.primal.net/OzRc.png)
   
### **Set Up Your Mnemonic Key**  
The manager uses a BIP39 mnemonic key for secure backup and recovery. When you first start, you will need to generate and back up a seed phrase that acts as your master key.
   
![BIP39 Key Recovery](https://m.primal.net/OzRe.png)
   
### **Generate a Password**  
- Enter your **Username** or **Email**.
- Enter the **Website URL**.
- Let the **Nonce** on 0 if is the first password for that credentials, and modify it if you need other password.
- Press the **Show Password** button to generate the password for that credentials.
 
![Password Creation](https://m.primal.net/OzRg.png)
   
### **Encrypt Local Data (Optional)**  
You can choose to encrypt and save locally the private key and the nonces/sites data to speed up future access.
   
![Encryption Option](https://m.primal.net/OzRm.png)
   
### **Backup Your Seed Phrase**  
Write down and securely store your seed phrase for account recovery.
   
![Backup Seed Phrase](https://m.primal.net/OzRn.png)  

![Confirm Seed Phrase](https://m.primal.net/OzRo.png)
   
### **Decrypt Stored Data**  
If you encrypted your data, you can decrypt it to retrieve your information.
   
![Decrypt Data](https://m.primal.net/OzRp.png)

---

## **Using It Offline & On Mobile Devices**

### **Offline Usage**
This password manager does not require an internet connection. You can save the web page for offline use simply by clicking on save here on desktop, or run it locally by downloading the source code from the GitHub repository and executing it directly from the phone files manager.

---

## **Potential Risks & Considerations**

While this method is highly secure, users should keep these factors in mind:

- **Mnemonic Key Security:** Losing your seed phrase means you lose access to your passwords, create redundant back ups of the keys.
- **Local Storage Encryption:** If you encrypt your local data, ensure you remember your decryption password.
- **No Recovery Without Backup:** Unlike cloud-based password managers, if you lose your mnemonic key and haven’t backed it up, you cannot recover your credentials.
- **Phishing Risks:** Since passwords are generated deterministically, always verify you’re entering the correct site URL to avoid phishing attacks.
- **Other Users of the Same PC:** Other users could brute force the encrypted back up, make sure you use it in trusted devices and in the case of losing one device make sure you change all the passwords with a new master keys.
- **Browsers Vulnerabilities:** Being browsers the most critical part of devices the risk of a vulnerability, trojan attack, etc exists.
---

## **Final Thoughts**

This password manager provides a secure, offline, and deterministic approach to managing credentials. By utilizing BIP39 for backup and recovery and eliminating central storage, it ensures maximum security while maintaining user control. Whether you're looking for a simple and secure way to manage passwords or a fully offline solution, this tool is an excellent choice.

Try it out today: [Password Manager Web](https://fabricio333.github.io/PasswordManagerWeb/)

## **Source Code**
Explore the full source code on GitHub: [GitHub Repository](https://github.com/fabricio333/PasswordManagerWeb)


>>>>>>> 8a7e01c1

BIP39 Mnemonic Key Recovery
https://m.primal.net/OzRe.png

When Creating a password you are prompted a user and a site url and you can update the nonce for the site if you need to change the password
https://m.primal.net/OzRg.png

Optionally you can encrypt the private key and the nonces/sites data to access them faster later in the getting started screen
https://m.primal.net/OzRm.png


Here you create and back up a random seedphrase
https://m.primal.net/OzRn.png
https://m.primal.net/OzRo.png

Here you decrypt the local stored data:
https://m.primal.net/OzRp.png


## Tasks
- [x] Alerting when a new website is detected when creating a password, avoiding typos. (just useful if there was previousStoredData)
- [x] Alerting in the same way when a new user/email is detected
- [ ] Export/ Import of localStorage
- [ ] Converting hex private key to words again if needed (button)
- [ ] Is there any way to set temporal duration to the localStorage data? (Check example script)
- [ ] Pressing two times to overwrite encrypted data (alert first)
- [ ] If different passwords are input everything will fail, alerts will fail, the page needs to be refreshed for that.
- [ ] Check for empty spaces on inputs and don't allow them
- [ ] "Enter Pressed on Confirm Screen on management saving encrypted data screen"<|MERGE_RESOLUTION|>--- conflicted
+++ resolved
@@ -1,12 +1,3 @@
-<<<<<<< HEAD
-# Password Manager
-## Overview
-This Password Manager is a web application designed to securely generate passwords using, a mnemonic phrase as master key, nonces for each site/user to be able to update and change passwords still deterministically, and optional encryption/decryption of the local stored data to not having to input each time the private master key.
-
-## Features
-Getting Started
-https://m.primal.net/OzRc.png
-=======
 # Password Manager v2: A Secure and Deterministic Approach
 
 ## Table of Contents
@@ -110,27 +101,8 @@
 Explore the full source code on GitHub: [GitHub Repository](https://github.com/fabricio333/PasswordManagerWeb)
 
 
->>>>>>> 8a7e01c1
 
-BIP39 Mnemonic Key Recovery
-https://m.primal.net/OzRe.png
-
-When Creating a password you are prompted a user and a site url and you can update the nonce for the site if you need to change the password
-https://m.primal.net/OzRg.png
-
-Optionally you can encrypt the private key and the nonces/sites data to access them faster later in the getting started screen
-https://m.primal.net/OzRm.png
-
-
-Here you create and back up a random seedphrase
-https://m.primal.net/OzRn.png
-https://m.primal.net/OzRo.png
-
-Here you decrypt the local stored data:
-https://m.primal.net/OzRp.png
-
-
-## Tasks
+## Tasks 
 - [x] Alerting when a new website is detected when creating a password, avoiding typos. (just useful if there was previousStoredData)
 - [x] Alerting in the same way when a new user/email is detected
 - [ ] Export/ Import of localStorage
